--- conflicted
+++ resolved
@@ -52,15 +52,9 @@
         """
 
         # Computing the next state in the RM and checking if the episode is done
-<<<<<<< HEAD
-        assert u1 != self.terminal_u, "the RM was set to a terminal state!"
-        u2, phi = self.get_next_state(u1, true_props)
-        done = (u2 == self.terminal_u)
-=======
         assert u1 not in self.terminal_states, f"the RM was set to a terminal state! {u1}"
         u2, phi = self.get_next_state(u1, true_props)
         done = u2 in self.terminal_states
->>>>>>> 6fbd3dd5
         # Getting the reward
         rew = self._get_reward(u1, phi, u2, s_info, add_rs, env_done)
 
