def evaluate_dnf(formula,true_props):
    """
    Evaluates 'formula' assuming 'true_props' are the only true propositions and the rest are false. 
    e.g. evaluate_dnf("a&b|!c&d","d") returns True 
    """
    # ORs
    if "|" in formula:
        for f in formula.split("|"):
            if evaluate_dnf(f,true_props):
                return True
        return False
    # ANDs
    if "&" in formula:
        for f in formula.split("&"):
            if not evaluate_dnf(f,true_props):
                return False
        return True
    # NOT
    if formula.startswith("!"):
        return not evaluate_dnf(formula[1:],true_props)

    # Base cases
    if formula == "True":  return True
    if formula == "False": return False
    return formula in true_props

<<<<<<< HEAD

def value_iteration(U, delta_u, delta_r, terminal_u, gamma):
=======
def value_iteration(U, delta_u, delta_r, terminal_states, gamma):
>>>>>>> 6fbd3dd5
    """
    Standard value iteration approach. 
    We use it to compute the potential function for the automated reward shaping
    """
    V = dict([(u,0) for u in U])
    for s in terminal_states:
        V[s] = 0
    V_error = 1
    while V_error > 0.0000001:
        V_error = 0
        for u1 in U:
            q_u2 = []
            for phi, u2 in delta_u[u1].items():
                if delta_r[u1][phi].get_type() == "constant":
                    r = delta_r[u1][phi].get_reward(None)
                else:
                    r = 0 # If the reward function is not constant, we assume it returns a reward of zero
                q_u2.append(r+gamma*V[u2])
            v_new = max(q_u2)
            V_error = max([V_error, abs(v_new-V[u1])])
            V[u1] = v_new
    return V<|MERGE_RESOLUTION|>--- conflicted
+++ resolved
@@ -24,12 +24,7 @@
     if formula == "False": return False
     return formula in true_props
 
-<<<<<<< HEAD
-
-def value_iteration(U, delta_u, delta_r, terminal_u, gamma):
-=======
 def value_iteration(U, delta_u, delta_r, terminal_states, gamma):
->>>>>>> 6fbd3dd5
     """
     Standard value iteration approach. 
     We use it to compute the potential function for the automated reward shaping
@@ -51,4 +46,4 @@
             v_new = max(q_u2)
             V_error = max([V_error, abs(v_new-V[u1])])
             V[u1] = v_new
-    return V+    return V
