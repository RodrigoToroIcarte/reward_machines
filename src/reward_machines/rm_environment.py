--- conflicted
+++ resolved
@@ -73,12 +73,7 @@
         self.current_rm    = self.reward_machines[self.current_rm_id]
         self.current_u_id  = self.current_rm.reset()
 
-<<<<<<< HEAD
-        #self.last_true_props = "" # <- HERE!!!!
-        # Adding the ltl goal to the observation
-=======
         # Adding the RM state to the observation
->>>>>>> ce21f173
         return self._get_observation(self.obs, self.current_rm_id, self.current_u_id, False)
 
     def step(self, action):
@@ -90,8 +85,8 @@
         self.qrm_params = self.obs, action, next_obs, env_done, true_props, info
         self.obs = next_obs
 
+        # update the RM state
         #c_id = self.current_u_id
-        # update the RM state
         self.current_u_id, rm_rew, rm_done = self.current_rm.step(self.current_u_id, true_props, info)
         #if c_id != self.current_u_id:
         #    print(c_id, "->", self.current_u_id)
@@ -100,11 +95,6 @@
         done = rm_done or env_done
         rm_obs = self._get_observation(next_obs, self.current_rm_id, self.current_u_id, done)
 
-<<<<<<< HEAD
-        # adding qrm experience to the information
-        info["qrm-experience"] = qrm_experience
-        #self.last_true_props = true_props # <- HERE!!!!
-=======
         return rm_obs, rm_rew, done, info
 
     def _get_observation(self, next_obs, rm_id, u_id, done):
@@ -154,7 +144,6 @@
         elif self.add_rs:
             rs_experience  = self._get_rm_experience(rm_id, rm, u_id, *self.qrm_params)
             info["rs-experience"] = rs_experience
->>>>>>> ce21f173
 
         return rm_obs, rm_rew, done, info
 
@@ -178,19 +167,11 @@
         experiences = []
         for rm_id, rm in enumerate(self.reward_machines):
             for u_id in rm.get_states():
-<<<<<<< HEAD
                 #if (rm_id,u_id) != (self.current_rm_id,self.current_u_id):
                 #    if ("c" in self.last_true_props and u_id == 0) or ("d" in self.last_true_props and u_id == 1): 
                 #        continue # <- HERE!!!!
-                rm_obs = self._get_observation(obs, rm_id, u_id, False)
-                next_u_id, rm_rew, rm_done = rm.step(u_id, true_props, info)
-                done = rm_done or env_done
-                rm_next_obs = self._get_observation(next_obs, rm_id, next_u_id, done)
-                experiences.append((rm_obs,action,rm_rew,rm_next_obs,done))
-=======
                 exp = self._get_rm_experience(rm_id, rm, u_id, obs, action, next_obs, env_done, true_props, info)
                 experiences.append(exp)
->>>>>>> ce21f173
         return experiences                
 
 
